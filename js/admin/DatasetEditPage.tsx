--- conflicted
+++ resolved
@@ -251,13 +251,8 @@
         const tagsByParent = _.groupBy(availableTags, c => c.parentName)
 
         return <div className="form-group">
-<<<<<<< HEAD
             <label>Tags</label>
-            <div>{newDataset.tags.map(tag => <TagBadge tag={tag} onRemove={() => this.removeTag(tag.id)}/>)}</div>
-=======
-            <label>Categories</label>
             <div>{newDataset.tags.map(tag => <TagBadge key={tag.id} tag={tag} onRemove={() => this.removeTag(tag.id)}/>)}</div>
->>>>>>> 7f19b2d9
             <select className="form-control" onChange={e => this.addTag(parseInt(e.target.value))} value="" disabled={isBulkImport}>
                 <option value="" disabled>Add category</option>
                 {_.map(tagsByParent, (tags, parentName) =>
